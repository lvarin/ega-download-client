#!/usr/bin/env python3

import argparse
import os
import sys
import json
import requests
import uuid
import math
from tqdm import tqdm
import concurrent.futures
import shutil
import hashlib
import time
import logging

version = "3.0.24"
logging_level = logging.INFO

def load_credentials(filepath):
    """Load credentials for EMBL/EBI EGA from specified file"""
    filepath = os.path.expanduser(filepath)
    if not os.path.exists(filepath): sys.exit("{} does not exist".format(filepath))

    try:
        with open(filepath) as f:
            creds = json.load(f)
        if 'username' not in creds or 'password' not in creds or 'client_secret' not in creds:
            sys.exit("{} does not contain either or any of 'username', 'password', or 'client_secret' fields".format(filepath))
    except ValueError:
        sys.exit("invalid JSON file")

    return (creds['username'], creds['password'], creds['client_secret'], creds.get('key'))

def get_token(credentials):
    url = "https://ega.ebi.ac.uk:8443/ega-openid-connect-server/token"

    headers = {'Content-Type': 'application/x-www-form-urlencoded'}     

    (username, password, client_secret) = credentials
    data = { "grant_type"   : "password", 
             "client_id"    : "f20cd2d3-682a-4568-a53e-4262ef54c8f4",
             "scope"        : "openid",
             "client_secret": client_secret,
             "username"     : username,
             "password"     : password
            }
        
    r = requests.post( url, headers=headers, data=data )
    logging.debug(r)

    try:
        print('')
        reply = r.json()
        print_debug_info(url, reply)
        r.raise_for_status()
        oauth_token = reply['access_token']
        logging.info("Authentication success for user '{}'".format(username))
    except Exception:
        sys.exit("Authentication failure for user '{}'".format(username))

    return oauth_token

def api_list_authorized_datasets(token):
    """List datasets to which the credentialed user has authorized access"""

    headers = {'Accept':'application/json', 'Authorization': 'Bearer {}'.format(token)} 
    
    url = "https://ega.ebi.ac.uk:8051/elixir/data/metadata/datasets"
    r = requests.get(url, headers=headers)
    r.raise_for_status()
    
    reply = r.json()

    print_debug_info(url,reply)
    
    if reply is None:
        sys.exit("List authorized datasets failed")    

    return reply

def pretty_print_authorized_datasets(reply):
    print("Dataset ID")
    print("-----------------")
    for datasetid in reply:
        print(datasetid)

def api_list_files_in_dataset(token, dataset):

    headers = {'Accept':'application/json', 'Authorization': 'Bearer {}'.format(token)}         
    url = "https://ega.ebi.ac.uk:8051/elixir/data/metadata/datasets/{}/files".format(dataset)

    if( not dataset in api_list_authorized_datasets(token) ):
        sys.exit("Dataset '{}' is not in the list of your authorized datasets.".format(dataset))        
    
    r = requests.get(url, headers = headers)
    r.raise_for_status()
    logging.debug(r)
    
    reply = r.json()
    print_debug_info(url,reply)

    if reply is None:
        sys.exit("List files in dataset {} failed".format(dataset))
        
    return reply

def status_ok(status_string):
    if (status_string=="available"): return True 
    else: return False        

def pretty_print_files_in_dataset(reply, dataset):
    """
    Print a table of files in authorized dataset from api call api_list_files_in_dataset

        {
           "checksumType": "MD5",
            "checksum": "MD5SUM678901234567890123456789012",
            "fileName": "EGAZ00001314035/b37/NA12878.bam.bai.cip",
            "fileStatus": "available",
            "fileSize": 0,
            "datasetId": "EGAD00001003338",
            "fileId": "EGAF00001753747"
        }
    
    """
    format_string = "{:15} {:6} {:12} {:36} {}"  

    print(format_string.format("File ID", "Status", "Bytes", "Check sum", "File name"))
    for res in reply:
        print(format_string.format( res['fileId'], status_ok(res['fileStatus']) , str(res['fileSize']), res['checksum'], res['fileName'] ))

    print( '-' * 80 )
    print( "Total dataset size = %.2f GB " % (sum(r['fileSize'] for r in reply )/(1024*1024*1024.0)) )
        

def get_file_name_size_md5(token, file_id):
    headers = {'Accept':'application/json', 'Authorization': 'Bearer {}'.format(token)}         
    url = "https://ega.ebi.ac.uk:8051/elixir/data/metadata/files/{}".format(file_id)
                
    r = requests.get(url, headers = headers)
    r.raise_for_status()
    res = r.json()

    print_debug_info(url,res)

    if( res['fileName'] is None or res['checksum'] is None ):
        raise RuntimeError("Metadata for file id '{}' could not be retrieved".format(file_id))

    return ( res['fileName'], res['fileSize'], res['checksum'] )


def download_file_slice( url, token, file_name, start_pos, length, pbar=None ):

    CHUNK_SIZE = 32*1024

    if start_pos < 0:
        raise ValueError("start : must be positive")
    if length <= 0:
        raise ValueError("length : must be positive")

    file_name += '-from-'+str(start_pos)+'-len-'+str(length)+'.slice'
    
    existing_size = os.stat(file_name).st_size if os.path.exists(file_name) else 0
    if( existing_size > length ): os.remove(file_name)        
    if pbar: pbar.update( existing_size )

    if( existing_size == length ): return file_name

    headers = {}
    headers['Authorization'] = 'Bearer {}'.format(token)        
    headers['Range'] = 'bytes={}-{}'.format(start_pos+existing_size,start_pos+length-1)

    print_debug_info( url, None, "Request headers: {}".format(headers) )
    r = requests.get(url, headers=headers, stream=True)               
    print_debug_info( url, None, "Response headers: {}".format(r.headers) )

    r.raise_for_status()           

    with open(file_name, 'ba') as file_out:
        for chunk in r.iter_content(CHUNK_SIZE):
            file_out.write(chunk)
            if pbar: pbar.update(len(chunk))

    return file_name

def download_file_slice_(args):
    return download_file_slice(*args)

def merge_bin_files_on_disk(target_file_name, files_to_merge):

    logging.info('Saving...')
    
    start = time.time()
    
    os.rename( files_to_merge[0], target_file_name)
    logging.debug( files_to_merge[0] )
    
    with open(target_file_name,'ab') as target_file:
        for file_name in files_to_merge[1:]:
            with open(file_name,'rb') as f:
                logging.debug( file_name )
                shutil.copyfileobj(f, target_file, 65536)
            os.remove(file_name)
            
    end = time.time()
    
    logging.debug('Merged in {} sec'.format(end - start))

def md5(fname):
    hash_md5 = hashlib.md5()
    with open(fname, "rb") as f:
        for chunk in iter(lambda: f.read(4096), b""):
            # print("fff={}, chunk={}".format(fname,chunk[:5] ) )
            hash_md5.update(chunk)
    return hash_md5.hexdigest()

def print_local_file_info( prefix_str, file, md5 ):
    logging.info( "{}'{}'({} bytes, md5={})".format(prefix_str, os.path.abspath(file), os.path.getsize(file), md5) )    


def download_file( token, file_id, file_name, file_size, check_sum, num_connections, key, output_file=None ):
    """Download an individual file"""

    if key is not None:
        raise ValueError('key parameter: encrypted downloads are not supported yet')    

    if file_name.endswith(".gpg"): 
        logging.info("GPG files are not supported")
        return

    if file_name.endswith(".cip"): 
        file_name = file_name[:-len(".cip")]

    if output_file is None: 
        output_file = os.path.join( os.getcwd(), file_id, os.path.basename(file_name) ) 
        
    logging.debug("Output file:'{}'".format(output_file))    

    url = "https://ega.ebi.ac.uk:8051/elixir/data/files/{}".format(file_id)    

    if( key is None ): url += "?destinationFormat=plain"; file_size -= 16 #16 bytes IV not necesary in plain mode

    logging.info("File Id: '{}'({} bytes).".format(file_id, file_size)) 

    if( os.path.exists(output_file) and md5(output_file) == check_sum ):
        print_local_file_info('Local file exists:', output_file, check_sum )
        return
    
    num_connections = max( num_connections, 1 ) 
    num_connections = min( num_connections, 128 )
    if( file_size < 100*1024*1024 ): num_connections = 1
    logging.info("Download starting [using {} connection(s)]...".format(num_connections))

    dir = os.path.dirname(output_file)
    if not os.path.exists(dir) and len(dir)>0 : os.makedirs(dir)

    chunk_len = math.ceil(file_size/num_connections)

    with tqdm(total=int(file_size), unit='B', unit_scale=True, unit_divisor=1024) as pbar:
        params = [(url, token, output_file, chunk_start_pos, min(chunk_len,file_size-chunk_start_pos), pbar) for chunk_start_pos in range(0,file_size, chunk_len)]        

        results = []
        with concurrent.futures.ThreadPoolExecutor(max_workers=num_connections) as executor:    
            for part_file_name in executor.map(download_file_slice_ ,params):
                results.append(part_file_name)

        pbar.close()

        if( sum(os.path.getsize(f) for f in results) == file_size  ):
            merge_bin_files_on_disk(output_file, results)
            
    not_valid_server_md5 = len(str(check_sum or ''))!=32
    
    if( md5(output_file) == check_sum or not_valid_server_md5 ):
        print_local_file_info('Saved to : ', output_file, check_sum )
        if not_valid_server_md5: logging.info("WARNING: Unable to obtain valid MD5 from the server(recived:{}). Can't validate download. Contact EGA helpdesk".format(check_sum))
    else:
<<<<<<< HEAD
        os.remove(output_file)
        raise Exception("MD5 does NOT match - corrupted download")
=======
        logging.info("MD5 does NOT match - corrupted download")
        os.remove(output_file)
>>>>>>> 93a32bf3

def download_file_retry( token, file_id, file_name, file_size, check_sum, num_connections, key, output_file=None ):
    max_retries = 3
    retry_wait = 5

    done = False
    num_retries = 0
    while not done:
        try:
            download_file( token, file_id, file_name, file_size, check_sum, num_connections, key, output_file)
            done = True
        except Exception as e:
            logging.info(e)
            if num_retries == max_retries:
                raise e
            time.sleep(retry_wait)
            num_retries += 1
            logging.info("retry attempt {}".format(num_retries))


def download_dataset( credentials,  dataset_id, num_connections, key, output_dir ):
    token = get_token(credentials)

    if( not dataset_id in api_list_authorized_datasets(token) ):
        logging.info("Dataset '{}' is not in the list of your authorized datasets.".format(dataset_id))    
        return

    reply = api_list_files_in_dataset(token, dataset_id)    
    for res in reply:
        try:
            if ( status_ok(res['fileStatus']) ):
                file_name = res['fileName']
                if file_name.endswith('.cip'):
                    file_name = file_name[:-4]
                output_file = None if( output_dir is None ) else os.path.join( output_dir, res['fileId'], os.path.basename(file_name) )
                download_file_retry( token, res['fileId'], res['fileName'], res['fileSize'], res['checksum'], num_connections, key, output_file )        
                token = get_token(credentials)
        except Exception as e: logging.info(e)

def print_debug_info(url, reply_json, *args):
    logging.debug("Request URL : {}".format(url))
    if reply_json is not None: logging.debug("Response    :\n %.1200s" % json.dumps(reply_json, indent=4) )

    for a in args: logging.debug(a)


def main():
    print("EGA python client version {}".format(version))

    parser = argparse.ArgumentParser(description="Download from EMBL EBI's EGA (European Genome-phenome Archive)")
    parser.add_argument("-d", "--debug", action="store_true", help="Extra debugging messages")
    parser.add_argument("-cf","--credentials-file", required=True, help="JSON file containing credentials e.g.{'username':'user1','password':'toor','key': 'abc'}")
    parser.add_argument("-c","--connections", type=int, default=1, help="Download using specified number of connections")

    subparsers = parser.add_subparsers(dest="subcommand", help = "subcommands")

    parser_ds    = subparsers.add_parser("datasets", help="List authorized datasets")

    parser_dsinfo= subparsers.add_parser("files", help="List files in a specified dataset")
    parser_dsinfo.add_argument("identifier", help="Dataset ID (e.g. EGAD00000000001)")

    parser_fetch = subparsers.add_parser("fetch", help="Fetch a dataset or file")
    parser_fetch.add_argument("identifier", help="Id for dataset (e.g. EGAD00000000001) or file (e.g. EGAF12345678901)")    
    parser_fetch.add_argument("saveto", nargs='?',  help="Output file(for files)/output dir(for datasets)")  
        
    args = parser.parse_args()
    if args.debug:
        global logging_level
        logging_level = logging.DEBUG
        print("[debugging]")

    logging.basicConfig(level=logging_level, format='%(asctime)s %(message)s', datefmt='[%Y-%m-%d %H:%M:%S %z]')

    *credentials, key = load_credentials(args.credentials_file)
    token = get_token(credentials)

    if args.subcommand == "datasets":
        reply = api_list_authorized_datasets(token)
        pretty_print_authorized_datasets(reply)

    if args.subcommand == "files":
        if (args.identifier[3] != 'D'):
            sys.exit("Unrecognized identifier -- only datasets (EGAD...) supported")                        
        reply = api_list_files_in_dataset(token, args.identifier)
        pretty_print_files_in_dataset(reply, args.identifier)

    elif args.subcommand == "fetch":        
        if (args.identifier[3] == 'D'):
            download_dataset( credentials, args.identifier, args.connections, key, args.saveto )
        elif(args.identifier[3] == 'F'):
            file_name, file_size, check_sum = get_file_name_size_md5( token, args.identifier )            
            download_file_retry( token, args.identifier,  file_name, file_size, check_sum, args.connections, key, args.saveto )
        else:
            sys.exit("Unrecognized identifier -- only datasets (EGAD...) and and files (EGAF...) supported")            
        

if __name__ == "__main__":
    main()
    <|MERGE_RESOLUTION|>--- conflicted
+++ resolved
@@ -276,13 +276,8 @@
         print_local_file_info('Saved to : ', output_file, check_sum )
         if not_valid_server_md5: logging.info("WARNING: Unable to obtain valid MD5 from the server(recived:{}). Can't validate download. Contact EGA helpdesk".format(check_sum))
     else:
-<<<<<<< HEAD
-        os.remove(output_file)
-        raise Exception("MD5 does NOT match - corrupted download")
-=======
         logging.info("MD5 does NOT match - corrupted download")
         os.remove(output_file)
->>>>>>> 93a32bf3
 
 def download_file_retry( token, file_id, file_name, file_size, check_sum, num_connections, key, output_file=None ):
     max_retries = 3
